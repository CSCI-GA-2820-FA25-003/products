Feature: The product store service back-end
    As a Product Store Owner
    I need a RESTful catalog service
    So that I can keep track of all my products

Scenario: The server is running
    When I visit the "home page"
    Then I should see "Product Administration RESTful Service"
    And  I should not see "404 Not Found"

Scenario: Create a Product
    When I visit the "Home Page"
    And I set the "Name" to "Fidget Spinner"
    And I set the "Category" to "Toys"
    And I set the "Description" to "LED light-up spinner"
    And I set the "Price" to "9.99"
    And I set the "SKU" to "FS-001"
    And I select "True" in the "Available" dropdown
    And I press the "Create" button
    Then I should see the message "Success"
    When I copy the "Id" field
    And I press the "Clear" button
    Then the "Id" field should be empty
    And the "Name" field should be empty
    And the "Category" field should be empty
    And the "Description" field should be empty
    And the "Price" field should be empty
    And the "SKU" field should be empty
    And the "Available" dropdown should be reset
    When I paste the "Id" field
    And I press the "Retrieve" button
    Then I should see the message "Success"
    And I should see "Fidget Spinner" in the "Name" field
    And I should see "Toys" in the "Category" field
    And I should see "LED light-up spinner" in the "Description" field
    And I should see "9.99" in the "Price" field
    And I should see "FS-001" in the "SKU" field
    And I should see "True" in the "Available" dropdown

Scenario: Update a Product
    When I visit the "Home Page"
    And I set the "Name" to "Fidget Spinner"
    And I press the "Search" button
    Then I should see the message "Success"
    And I should see "Fidget Spinner" in the "Name" field
    And I should see "Toys" in the "Category" field
    When I change "Name" to "Fidget Pro"
    And I press the "Update" button
    Then I should see the message "Success"
    When I copy the "Id" field
    And I press the "Clear" button
    And I paste the "Id" field
    And I press the "Retrieve" button
    Then I should see the message "Success"
    And I should see "Fidget Pro" in the "Name" field
    When I press the "Clear" button
    And I set the "Name" to "Fidget Pro"
    And I press the "Search" button
    Then I should see the message "Success"
    And I should see "Fidget Pro" in the results
    And I should not see "Fidget Spinner" in the results

<<<<<<< HEAD
Scenario: Delete an existing product
    When I visit the "Home Page"
    And I set the "Name" to "iPhone 17"
    And I set the "Category" to "Electronics"
    And I set the "Description" to "Latest Apple smartphone"
    And I set the "Price" to "1299.99"
    And I set the "SKU" to "IP17-001"
=======
Scenario: List all products
    When I visit the "Home Page"
    And I set the "Name" to "Laptop"
    And I set the "Category" to "Electronics"
    And I set the "Description" to "High performance laptop"
    And I set the "Price" to "1299.99"
    And I set the "SKU" to "LAP-001"
>>>>>>> 5923910f
    And I select "True" in the "Available" dropdown
    And I press the "Create" button
    Then I should see the message "Success"

    When I press the "Clear" button
<<<<<<< HEAD
    And I set the "Name" to "iPhone 17"
    And I press the "Search" button
    Then I should see the message "Success"
    And I should see "iPhone 17" in the results

    When I press the "Delete" button
    Then I should see the message "Product has been Deleted!"

    When I press the "Clear" button
    And I set the "Name" to "iPhone 17"
    And I press the "Search" button
    Then I should see the message "No matching products found."
=======
    And I set the "Name" to "Desk Chair"
    And I set the "Category" to "Furniture"
    And I set the "Description" to "Ergonomic office chair"
    And I set the "Price" to "249.99"
    And I set the "SKU" to "CHR-001"
    And I select "True" in the "Available" dropdown
    And I press the "Create" button
    Then I should see the message "Success"

    When I press the "Clear" button
    And I set the "Name" to "Coffee Mug"
    And I set the "Category" to "Kitchen"
    And I set the "Description" to "Ceramic coffee mug"
    And I set the "Price" to "12.99"
    And I set the "SKU" to "MUG-001"
    And I select "False" in the "Available" dropdown
    And I press the "Create" button
    Then I should see the message "Success"

    When I press the "Clear" button
    And I press the "List All" button
    Then I should see the message "Success"
    And I should see "Laptop" in the results
    And I should see "Desk Chair" in the results
    And I should see "Coffee Mug" in the results
    And I should see "1299.99" in the results
    And I should see "249.99" in the results
    And I should see "12.99" in the results
>>>>>>> 5923910f
<|MERGE_RESOLUTION|>--- conflicted
+++ resolved
@@ -60,7 +60,6 @@
     And I should see "Fidget Pro" in the results
     And I should not see "Fidget Spinner" in the results
 
-<<<<<<< HEAD
 Scenario: Delete an existing product
     When I visit the "Home Page"
     And I set the "Name" to "iPhone 17"
@@ -68,21 +67,11 @@
     And I set the "Description" to "Latest Apple smartphone"
     And I set the "Price" to "1299.99"
     And I set the "SKU" to "IP17-001"
-=======
-Scenario: List all products
-    When I visit the "Home Page"
-    And I set the "Name" to "Laptop"
-    And I set the "Category" to "Electronics"
-    And I set the "Description" to "High performance laptop"
-    And I set the "Price" to "1299.99"
-    And I set the "SKU" to "LAP-001"
->>>>>>> 5923910f
     And I select "True" in the "Available" dropdown
     And I press the "Create" button
     Then I should see the message "Success"
 
     When I press the "Clear" button
-<<<<<<< HEAD
     And I set the "Name" to "iPhone 17"
     And I press the "Search" button
     Then I should see the message "Success"
@@ -95,7 +84,20 @@
     And I set the "Name" to "iPhone 17"
     And I press the "Search" button
     Then I should see the message "No matching products found."
-=======
+
+
+Scenario: List all products
+    When I visit the "Home Page"
+    And I set the "Name" to "Laptop"
+    And I set the "Category" to "Electronics"
+    And I set the "Description" to "High performance laptop"
+    And I set the "Price" to "1299.99"
+    And I set the "SKU" to "LAP-001"
+    And I select "True" in the "Available" dropdown
+    And I press the "Create" button
+    Then I should see the message "Success"
+
+    When I press the "Clear" button
     And I set the "Name" to "Desk Chair"
     And I set the "Category" to "Furniture"
     And I set the "Description" to "Ergonomic office chair"
@@ -123,5 +125,4 @@
     And I should see "Coffee Mug" in the results
     And I should see "1299.99" in the results
     And I should see "249.99" in the results
-    And I should see "12.99" in the results
->>>>>>> 5923910f
+    And I should see "12.99" in the results