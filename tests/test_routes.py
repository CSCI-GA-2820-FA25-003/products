--- conflicted
+++ resolved
@@ -226,218 +226,6 @@
         for product in data:
             self.assertEqual(product["availability"], True)
 
-<<<<<<< HEAD
-            # Check the data is correct
-            new_product = response.get_json()
-            self.assertEqual(new_product["name"], test_product.name)
-            self.assertEqual(new_product["description"], test_product.description)
-            self.assertEqual(new_product["price"], str(test_product.price))
-            self.assertEqual(new_product["image_url"], test_product.image_url)
-            self.assertEqual(new_product["category"], test_product.category)
-            self.assertEqual(new_product["availability"], test_product.availability)
-            
-            # Todo: Uncomment code below when get_products is implemented 
-
-            # Check that the location header was correct
-            response = self.client.get(location)
-            self.assertEqual(response.status_code, status.HTTP_200_OK)
-            new_product = response.get_json()
-            self.assertEqual(new_product["name"], test_product.name)
-            self.assertEqual(new_product["description"], test_product.description)
-            self.assertEqual(new_product["price"], str(test_product.price))
-            self.assertEqual(new_product["image_url"], test_product.image_url)
-            self.assertEqual(new_product["category"], test_product.category)
-            self.assertEqual(new_product["availability"], test_product.availability)
-
-            # ----------------------------------------------------------
-            # TEST UPDATE
-            # ----------------------------------------------------------
-            def test_update_product(self):
-                """It should Update an existing product"""
-                # Create a product using the utility method
-                test_product = self._create_products(1)[0]
-
-                # Update the product with all fields
-                update_data = {
-                    "name": "Updated Product Name",
-                    "description": "Updated Description",
-                    "price": "199.99",
-                    "image_url": "http://updated.com/image.jpg",
-                    "category": "Updated Category",
-                    "availability": False
-                }
-
-                response = self.client.put(
-                    f"{BASE_URL}/{test_product.id}",
-                    json=update_data,
-                    content_type="application/json"
-                )
-
-                self.assertEqual(response.status_code, status.HTTP_200_OK)
-                updated_product = response.get_json()
-                self.assertEqual(updated_product["name"], "Updated Product Name")
-                self.assertEqual(updated_product["description"], "Updated Description")
-                self.assertEqual(updated_product["price"], "199.99")
-                self.assertEqual(updated_product["image_url"], "http://updated.com/image.jpg")
-                self.assertEqual(updated_product["category"], "Updated Category")
-                self.assertEqual(updated_product["availability"], False)
-
-            def test_update_product_partial(self):
-                """It should partially update a product (only provided fields)"""
-                # Create a product
-                test_product = self._create_products(1)[0]
-                original_name = test_product.name
-                original_description = test_product.description
-
-                # Only update price and availability
-                response = self.client.put(
-                    f"{BASE_URL}/{test_product.id}",
-                    json={"price": "299.99", "availability": False},
-                    content_type="application/json"
-                )
-
-                self.assertEqual(response.status_code, status.HTTP_200_OK)
-                updated_product = response.get_json()
-                self.assertEqual(updated_product["price"], "299.99")
-                self.assertEqual(updated_product["availability"], False)
-                # These should remain unchanged
-                self.assertEqual(updated_product["name"], original_name)
-                self.assertEqual(updated_product["description"], original_description)
-
-            def test_update_product_not_found(self):
-                """It should return 404 when updating non-existent product"""
-                response = self.client.put(
-                    f"{BASE_URL}/99999",
-                    json={"name": "Does Not Matter"},
-                    content_type="application/json"
-                )
-
-                self.assertEqual(response.status_code, status.HTTP_404_NOT_FOUND)
-                data = response.get_json()
-                self.assertIn("was not found", data["message"])
-
-            def test_update_product_bad_request_invalid_price(self):
-                """It should return 400 for invalid price data"""
-                test_product = self._create_products(1)[0]
-
-                # Send invalid price
-                response = self.client.put(
-                    f"{BASE_URL}/{test_product.id}",
-                    json={"price": "not_a_number"},
-                    content_type="application/json"
-                )
-
-                self.assertEqual(response.status_code, status.HTTP_400_BAD_REQUEST)
-
-            def test_update_product_bad_request_invalid_type(self):
-                """It should return 400 for invalid data types"""
-                test_product = self._create_products(1)[0]
-
-                # Send invalid availability type
-                response = self.client.put(
-                    f"{BASE_URL}/{test_product.id}",
-                    json={"availability": "not_a_boolean"},
-                    content_type="application/json"
-                )
-
-                self.assertEqual(response.status_code, status.HTTP_400_BAD_REQUEST)
-
-            def test_update_product_none_data(self):
-                """It should return 400 when JSON data is None"""
-                test_product = self._create_products(1)[0]
-
-                response = self.client.put(
-                    f"{BASE_URL}/{test_product.id}",
-                    data=None,
-                    content_type="application/json"
-                )
-
-                self.assertEqual(response.status_code, status.HTTP_400_BAD_REQUEST)
-
-            def test_update_product_wrong_content_type(self):
-                """It should return 415 for wrong content type"""
-                test_product = self._create_products(1)[0]
-
-                response = self.client.put(
-                    f"{BASE_URL}/{test_product.id}",
-                    data="not json",
-                    content_type="text/plain"
-                )
-
-                self.assertEqual(response.status_code, status.HTTP_415_UNSUPPORTED_MEDIA_TYPE)
-                data = response.get_json()
-                self.assertIn("Content-Type must be application/json", data["message"])
-
-            def test_update_product_no_content_type(self):
-                """It should return 415 when content type is missing"""
-                test_product = self._create_products(1)[0]
-
-                response = self.client.put(
-                    f"{BASE_URL}/{test_product.id}",
-                    data='{"name": "Test"}'
-                )
-
-                self.assertEqual(response.status_code, status.HTTP_415_UNSUPPORTED_MEDIA_TYPE)
-
-            def test_update_product_empty_json(self):
-                """It should handle empty JSON body (no fields to update)"""
-                test_product = self._create_products(1)[0]
-                original_name = test_product.name
-
-                # Send empty JSON - should succeed with no changes
-                response = self.client.put(
-                    f"{BASE_URL}/{test_product.id}",
-                    json={},
-                    content_type="application/json"
-                )
-
-                self.assertEqual(response.status_code, status.HTTP_200_OK)
-                updated_product = response.get_json()
-                # Nothing should change
-                self.assertEqual(updated_product["name"], original_name)
-
-            def test_update_product_decimal_price_validation(self):
-                """It should properly handle decimal price formats"""
-                test_product = self._create_products(1)[0]
-
-                # Test various decimal formats
-                test_prices = ["0.01", "999.99", "1234.56"]
-
-                for price in test_prices:
-                    response = self.client.put(
-                        f"{BASE_URL}/{test_product.id}",
-                        json={"price": price},
-                        content_type="application/json"
-                    )
-
-                    self.assertEqual(response.status_code, status.HTTP_200_OK)
-                    updated_product = response.get_json()
-                    self.assertEqual(updated_product["price"], price)
-
-            def test_update_product_response_includes_all_fields(self):
-                """It should return all product fields in JSON response"""
-                test_product = self._create_products(1)[0]
-
-                response = self.client.put(
-                    f"{BASE_URL}/{test_product.id}",
-                    json={"name": "Updated"},
-                    content_type="application/json"
-                )
-
-                self.assertEqual(response.status_code, status.HTTP_200_OK)
-                updated_product = response.get_json()
-
-                # Check all fields are present in response
-                self.assertIn("id", updated_product)
-                self.assertIn("name", updated_product)
-                self.assertIn("description", updated_product)
-                self.assertIn("price", updated_product)
-                self.assertIn("image_url", updated_product)
-                self.assertIn("category", updated_product)
-                self.assertIn("availability", updated_product)
-                self.assertIn("created_date", updated_product)
-                self.assertIn("updated_date", updated_product)
-=======
         # test for unavailable
         response = self.client.get(BASE_URL, query_string="availability=false")
         self.assertEqual(response.status_code, status.HTTP_200_OK)
@@ -445,5 +233,4 @@
         self.assertEqual(len(data), unavailable_count)
         # check the data just to be sure
         for product in data:
-            self.assertEqual(product["availability"], False)
->>>>>>> 8acf3b6a
+            self.assertEqual(product["availability"], False)