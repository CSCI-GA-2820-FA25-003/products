--- conflicted
+++ resolved
@@ -36,11 +36,7 @@
         "message": message,
     }, status.HTTP_400_BAD_REQUEST
 
-<<<<<<< HEAD
-# Optional:
-=======
 # Optional
->>>>>>> b91eb2f9
 # @api.errorhandler(DatabaseConnectionError)
 # def database_connection_error(error):
 #     """Handles Database Errors from connection attempts"""
